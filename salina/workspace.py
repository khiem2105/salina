--- conflicted
+++ resolved
@@ -279,19 +279,12 @@
 
 def take_per_row_strided(A, indx, num_elem=2):
     # TODO: Optimize this function
-    print(A)
     all_indx = indx
-    print(all_indx)
-<<<<<<< HEAD
     arange = torch.arange(A.size()[1], device=A.device)
     return torch.cat(
         [A[all_indx + t, arange].unsqueeze(0) for t in range(num_elem)], dim=0
     )
 
-=======
-    arange=torch.arange(A.size()[1],device=A.device)
-    return torch.cat([A[all_indx+t,arange].unsqueeze(0) for t in range(num_elem)],dim=0)
->>>>>>> 593cfb56
 
 class Workspace:
     """A workspace is a collection of tensors indexed by name and time. The first dimension of each tensor is the batch dimension"""
